--- conflicted
+++ resolved
@@ -1,10 +1,6 @@
 [
     {
-<<<<<<< HEAD
-        "project_group_name": "Human Project Group",
-=======
         "project_group_name": "Human Test Projects",
->>>>>>> 89ca1259
         "description": "This is a project group for human test",
         "projects": [
             "Human Test 0",
@@ -12,11 +8,7 @@
         ]
     },
     {
-<<<<<<< HEAD
-        "project_group_name": "Pizza Project Group",
-=======
         "project_group_name": "Pizza Test Projects",
->>>>>>> 89ca1259
         "description": "This is a project group for pizza test",
         "projects": [
             "Pizza Test 0"
