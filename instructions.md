--- conflicted
+++ resolved
@@ -455,7 +455,7 @@
       "Number of people?": "1",
       "If there are people, describe them.": "The person appears to be a large man with a full beard and closely cropped hair."
     },
-    "is_grou nd_truth": false
+    "is_ground_truth": false
   },
   {
     "question_group_title": "Human",
@@ -707,44 +707,11 @@
 from label_pizza.sync_utils import sync_videos
 videos_data = [
   {
-<<<<<<< HEAD
-    "video_uid": "human.mp4",
-    "url": "https://huggingface.co/datasets/syCen/example4labelpizza/resolve/main/human.mp4",
-=======
     "video_uid": "human.mp4", # must NOT exist in the database
     "url": "https://your-repo/human.mp4",
->>>>>>> 89ca1259
     "is_active": True,
     "metadata": {
       "original_url": "https://www.youtube.com/watch?v=L3wKzyIN1yk",
-      "license": "Standard YouTube License"
-    }
-  },
-  {
-    "video_uid": "pizza.mp4",
-    "url": "https://huggingface.co/datasets/syCen/example4labelpizza/resolve/main/pizza.mp4",
-    "is_active": True,
-    "metadata": {
-      "original_url": "https://www.youtube.com/watch?v=8J1NzjA9jNg",
-      "description": "A video of a pizza being made.",
-      "license": "Standard YouTube License"
-    }
-  },
-  {
-    "video_uid": "human2.mp4",
-    "url": "https://huggingface.co/datasets/syCen/example4labelpizza/resolve/main/human2.mp4",
-    "is_active": True,
-    "metadata": {
-      "original_url": "https://www.youtube.com/watch?v=2vjPBrBU-TM",
-      "license": "Standard YouTube License"
-    }
-  },
-  {
-    "video_uid": "human3.mp4",
-    "url": "https://huggingface.co/datasets/syCen/example4labelpizza/resolve/main/human3.mp4",
-    "is_active": True,
-    "metadata": {
-      "original_url": "https://www.youtube.com/watch?v=2S24-y0Ij3Y",
       "license": "Standard YouTube License"
     }
   }
@@ -794,13 +761,6 @@
         "email": "user1@example.com", # must NOT exist in the database
         "password": "user111",
         "user_type": "human",
-        "is_active": True
-    },
-    {
-        "user_id": "Admin 1",          # Must NOT exist in the database
-        "email": "admin1@example.com", # Must NOT exist in the database
-        "password": "admin111",
-        "user_type": "admin",
         "is_active": True
     }
 ]
@@ -845,13 +805,8 @@
 users_data = [
     {
         "user_id": "Model 1",          # new user_id
-<<<<<<< HEAD
-        "email": "",                   # Model user could not have email
-        "password": "",                # Model user could not have password
-=======
         "email": "",                   # model user could not have email
         "password": "",                # model user could not have password
->>>>>>> 89ca1259
         "user_type": "model",
         "is_active": True
     }
@@ -885,8 +840,6 @@
 
 To add a question group, use a unique `title` that does not yet exist.
 
-To add a question group, provide a unique `title` that does not already exist in the database.
-
 ```python
 from label_pizza.db import init_database
 init_database("DBURL")
@@ -899,11 +852,7 @@
         "description": "Detect and describe all humans in the video.",
         "is_reusable": False,
         "is_auto_submit": False,
-<<<<<<< HEAD
-        "verification_function": "check_human_description",
-=======
         "verification_function": None,
->>>>>>> 89ca1259
         "questions": [
             {
                 "qtype": "single",
@@ -982,10 +931,6 @@
 
 > **Note 2:** You cannot change the `qtype` of a question. For `single` questions, you may append new options, but you may not delete existing ones. Updating a question (using `text` as the unique identifier) in one group will automatically update it in every other group that includes that question.
 
-To update a question group, provide the `title` that already exists in the database. You can update the following fields: `display_title`, `description`, `is_reusable`, `is_auto_submit`, `verification_function`, and `questions`. **Make sure** the `questions` list contains exactly the same entries as the existing version—no additions or removals are allowed.
-
-Within the `questions` list, you may change the order of the questions. For each question, use the existing `text` to update its corresponding `display_text`, `display_values`, and `default_option`.
-
 ```python
 from label_pizza.db import init_database
 init_database("DBURL")
@@ -999,11 +944,7 @@
         "description": "Detect and describe all humans in the video. (Updated)", # update description here
         "is_reusable": True,               # update is_reusable
         "is_auto_submit": True,            # update is_auto_submit
-<<<<<<< HEAD
-        "verification_function": None,     # remove verification_function
-=======
         "verification_function": "check_human_description",     # add verification_function
->>>>>>> 89ca1259
         "questions": [                     # update the question order to move description to the first question
             {
                 "qtype": "description",
@@ -1014,23 +955,18 @@
             {
                 "qtype": "single",
                 "text": "Number of people?",
-<<<<<<< HEAD
-                "display_text": "Number of people updated?",     # Update the display_text of a question
-                "options": [ # update the order of options
-=======
                 "display_text": "Number of people (Updated)",     # update the display_text of a question
                 "options": [ # reorder the options
->>>>>>> 89ca1259
                     "3 or more",
                     "2",
                     "1",
                     "0",
                 ],
                 "display_values": [ # be sure to update the display_values to match the new order of options
-                    "3+ updated",   # Update the display_values of a question
-                    "2 updated",
-                    "1 updated",
-                    "0 updated",
+                    "3+",
+                    "2",
+                    "1",
+                    "0",
                 ],
                 "option_weights": [
                     1.0,
@@ -1041,34 +977,6 @@
                 "default_option": "3 or more" # update the default option for single questions
             }
         ]
-    },
-    {
-        "title": "NSFW",
-        "display_title": "NSFW",
-        "description": "Check whether the video is not safe for work.",
-        "is_reusable": True,
-        "is_auto_submit": True,
-        "verification_function": None,
-        "questions": [
-            {
-                "text": "Is the video not safe for work?",
-                "qtype": "single",
-                "options": [
-                    "Yes",
-                    "No"
-                ],
-                "display_values": [
-                    "Yes",
-                    "No"
-                ],
-                "option_weights": [
-                    1.0,
-                    99.0
-                ],
-                "default_option": "No",
-                "display_text": "Is the video not safe for work?"
-            }
-        ]
     }
 ]
 
@@ -1077,19 +985,11 @@
 
 ### 4. Sync Schemas
 
-<<<<<<< HEAD
-Function for adding / updating / archiving schemas
+Function for adding / updating / archiving schemas (a schema collects one or more question groups into a task)
 
 4.1 - Add schemas
 
-To add a schema, provide a unique `schema_name` that does not already exist in the database. Make sure all the question groups in `question_group_names` should exist in the database.
-=======
-Function for adding / updating / archiving schemas (a schema collects one or more question groups into a task)
-
-4.1 - Add schemas
-
 To add a schema, use a unique `schema_name` that is not yet in the database. For `question_group_names`, use the `title` of the question groups you have already added.
->>>>>>> 89ca1259
 
 ```python
 from label_pizza.db import init_database
@@ -1114,15 +1014,7 @@
 
 4.2 - Update or archive schemas
 
-<<<<<<< HEAD
-To update a schema, provide the `schema_name` that already exists in the database. You can update the `instructions_url`, `has_custom_display`, `is_active`, and `question_group_names`. Note that you may only change the order of the `question_group_names`; the list itself must match the existing version exactly—no additions or removals are allowed.
-
-```python
-from label_pizza.db import init_database
-init_database("DBURL")
-=======
 To update a schema, use the `schema_name` that exists in the database. You may update `instructions_url`, `has_custom_display`, `is_active`, and reorder `question_group_names`. You cannot add or remove question groups from a schema.
->>>>>>> 89ca1259
 
 > **Note:** You cannot archive a schema if it is still used by an active project.
 
@@ -1153,13 +1045,9 @@
 
 5.1 - Add projects
 
-<<<<<<< HEAD
-To add a schema, provide a unique `project_name` that does not already exist in the database. Make sure both the `videos` and `schema_name` should exist in the database.
-=======
 To add a project, use a unique `project_name` that is not yet in the database.
 
 > **Note:** We recommend using at most 50-100 videos per project for better user experience.
->>>>>>> 89ca1259
 
 ```python
 from label_pizza.db import init_database
@@ -1169,13 +1057,8 @@
 
 projects_data = [
   {
-<<<<<<< HEAD
-    "project_name": "Human Test 0",            # Must Not exist in the database
-    "schema_name": "Questions about Humans",   # Must exist in the database
-=======
     "project_name": "Human Test 0",            # must NOT exist in the database
     "schema_name": "Questions about Humans",
->>>>>>> 89ca1259
     "description": "Test project for human questions",
     "is_active": True,
     "videos": [
@@ -1191,8 +1074,6 @@
 5.2 - Update / archive projects
 
 You can update a project using the `project_name` that already exists in the database. Only `description` and `is_active` can be changed. If you want to remove videos, you can do so by archiving them (across all projects). If you want to add videos, we recommend creating a new project.
-
-To update a project, provide the `project_name` that already exists in the database. You can update the `description`.
 
 ```python
 from label_pizza.db import init_database
@@ -1217,21 +1098,11 @@
 
 ### 6. Sync Users to Projects
 
-<<<<<<< HEAD
-Set `is_active` to `False` to archive the project.
-
-```python
-from label_pizza.db import init_database
-init_database("DBURL")
-=======
 Function for adding / updating / archiving project-user assignments
->>>>>>> 89ca1259
 
 6.1 - Add user to project
 
 To assign a user to a project, provide a unique (`user_name, project_name`) pair that does not already exist in the database.
-
-To add a schema, provide a unique `project_group_name` that does not already exist in the database. Make sure all the projects in  `projects` should exist in the database.
 
 ```python
 from label_pizza.db import init_database
@@ -1255,61 +1126,23 @@
     "is_active": True
   }
 ]
-<<<<<<< HEAD
-
-sync_projects(projects_data=projects_data)
-
-"""
-Adding project groups
-"""
-project_groups_data = [
-    {
-        "project_group_name": "Example Project Group",                # Must NOT exist in the database
-        "description": "This is a project group for human test",
-        "projects": [             # All these projects MUST exist in the database
-            "Human Test 0",
-            "Human Test 1"
-        ]
-    }
-]
-
-sync_project_groups(project_groups_data=project_groups_data)
-=======
 sync_users_to_projects(assignments_data=assignments_data)
->>>>>>> 89ca1259
 ```
 
 
 6.2 - Update a user's role in a project
 
-<<<<<<< HEAD
-To update a project group, provide the `project_group_name` that already exists in the database. You can update the `description` and modify the `projects` list to add or remove projects.
-
-```python
-from label_pizza.db import init_database
-init_database("DBURL")
-=======
 You can modify the user's `role` and `user_weight` in a project.
->>>>>>> 89ca1259
 
 ```python
 #...After step 6.1
 assignments_data = [
   {
-<<<<<<< HEAD
-      "project_group_name": "Example Project Group",                         # Must exist in the database
-      "description": "This is a project group for human test updated",       # Update the description
-      "projects": [            # Adding / deleting existing project names to update the project groups
-          "Human Test 0",
-          "Human Test 2"
-      ]
-=======
     "user_name": "User 1 New",            
     "project_name": "Human Test 0",
     "role": "reviewer", # update the role to reviewer
     "user_weight": 2.0, # update the user weight              
     "is_active": True
->>>>>>> 89ca1259
   }
 ]
 
@@ -1320,17 +1153,7 @@
 
 Set `is_active` to `False` to remove a user from a project. Note that this will not delete any of their existing annotations or ground truth answers within the project.
 
-<<<<<<< HEAD
-To add a user to project, provide a unique (`user_name, project_name`) that does not already exist in the database. Make sure both the `user_name` and `project_name` should exist in the database.
-
-```python
-from label_pizza.db import init_database
-init_database("DBURL")
-
-from label_pizza.sync_utils import sync_users_to_projects
-=======
 > **Note:** If you want to remove a user completely from a project, you must set `is_active` to `False` and `role` to `annotator`. If you only want to remove a user's reviewer role, you can set `is_active` to `False` and `role` to `reviewer`.
->>>>>>> 89ca1259
 
 ```python
 #...After step 6.2
@@ -1351,38 +1174,9 @@
 
 Function for adding / updating / archiving project groups (a project group collects one or more projects for better organization)
 
-<<<<<<< HEAD
-7.2 - Update user in project
-
-To update a user's role in a project, provide the (`user_name`, `project_name`) pair that already exists in the database. You can then update the user's `role`.
-
-```
-from label_pizza.db import init_database
-init_database("DBURL")
-
-from label_pizza.sync_utils import sync_users_to_projects
-
-assignments_data = [
-  {
-    "user_name": "User 1",             # Must exists in the database
-    "project_name": "Human Test 0",    # Must exists in the database
-    "role": "reviewer",                # Update it to reviewer
-    "user_weight": 1.0,              
-    "is_active": True
-  }
-]
-
-sync_users_to_projects(assignments_data=assignments_data)
-```
-
-7.3 - Remove user from project
-
-Set `is_active` to `False` to remove a user from a project. Make sure the (`user_name`, `project_name`) pair already exists in the database.
-=======
 7.1 - Adding project group
 
 To add a project group, use a unique `project_group_name` that does not already exist in the database.
->>>>>>> 89ca1259
 
 ```python
 from label_pizza.db import init_database
@@ -1462,15 +1256,9 @@
 
 ground_truths_data = [
   {
-<<<<<<< HEAD
-    "question_group_title": "Human",    # Must exist in the database
-    "project_name": "Human Test 0",     # Must exist in the database
-    "user_name": "Admin 1",              # User must have at least "annotation" privileges
-=======
     "question_group_title": "Human",    # must exist in the database
     "project_name": "Human Test 0",     # must exist in the database
     "user_name": "User 1",              # User must have at least "annotation" privileges
->>>>>>> 89ca1259
     "video_uid": "human.mp4",           # Video must exist in the project
     "answers": {        # Answers must include all and only the questions defined in the question group
       "Number of people?": "1",
@@ -1667,11 +1455,7 @@
 
 **Important:** All destructive operations automatically create timestamped backups before execution. The backup system requires `backup_restore.py` to be available.
 
-<<<<<<< HEAD
-#### Setup
-=======
 #### setup
->>>>>>> 89ca1259
 
 ```python
 from label_pizza.db import init_database
